--- conflicted
+++ resolved
@@ -38,55 +38,9 @@
                 <span class="key-meetup" data-i18n="events-meetup">Meetup</span>
                 <span class="key-nodeschool" data-i18n="events-nodeschool">NodeSchool</span>
                 <span class="key-conference" data-i18n="events-conference">Conference</span>
-<<<<<<< HEAD
               </div>
               
               <div class="main-content">{{{contents}}}</div>
-=======
-              </div>  
-              <script>
-                (function() {
-
-                  function haversine() {
-                    var radians = Array.prototype.map.call(arguments, function(deg) { return deg/180.0 * Math.PI; });
-                    var lat1 = radians[0], lon1 = radians[1], lat2 = radians[2], lon2 = radians[3];
-                    var R = 6372.8; // km
-                    var dLat = lat2 - lat1;
-                    var dLon = lon2 - lon1;
-                    var a = Math.sin(dLat / 2) * Math.sin(dLat /2) + Math.sin(dLon / 2) * Math.sin(dLon /2) * Math.cos(lat1) * Math.cos(lat2);
-                    var c = 2 * Math.asin(Math.sqrt(a));
-                    return R * c;
-                  }
-
-                  L.mapbox.accessToken = 'pk.eyJ1IjoibWlrZWFsIiwiYSI6ImNpaGY5ajk5ZTA0ZTN0cmo3MzZ5NnV5eHIifQ.YBfpOTUwcbaZrNvAfDaDcQ';
-                  var map = L.mapbox.map('map', 'mapbox.streets-basic')
-                  var featureLayer = L.mapbox.featureLayer()
-
-                  featureLayer.on('ready', function () {
-                    if ("geolocation" in navigator) {
-                      /* geolocation is available */
-                      navigator.geolocation.getCurrentPosition(function(position) {
-                        var lat        = position.coords.latitude
-                          , lon        = position.coords.longitude
-                          , sideEffect = {dist: 100000, point: null}
-
-                        var points = featureLayer.getGeoJSON().features.map(function (feature) {
-                          var _lat = feature.geometry.coordinates[1]
-                            , _lon = feature.geometry.coordinates[0]
-                            , dist = haversine(lat, lon, _lat, _lon)
-                          if (dist < sideEffect.dist) { sideEffect.point = [_lat, _lon]; sideEffect.dist = dist; }
-                          return [_lon, _lat, dist]
-                        })
-                        // .sort(function (a, b) { return a[2] > b[2] }) WTF??? Using sideEffect's instead... :shame:
-                        map.fitBounds([[lat, lon], sideEffect.point])
-                      })
-                    }
-                  })
-
-                  featureLayer.loadURL('/static/event-geo.json').addTo(map)
-                })();
-              </script>
->>>>>>> a8e40c97
 
                 {{#each regions}}
                 <div class="region">
@@ -148,6 +102,64 @@
     <script src='https://api.mapbox.com/mapbox.js/v2.2.3/mapbox.js'></script>
     <link href='https://api.mapbox.com/mapbox.js/v2.2.3/mapbox.css' rel='stylesheet' />
     <script>
+        /*
+---
+script: array-sortby.js
+version: 1.2.2
+description: Array.sortBy is a prototype function to sort arrays of objects by a given key.
+license: MIT-style
+source: http://github.com/eneko/Array.sortBy
+authors:
+- Eneko Alonso: (http://github.com/eneko)
+- Fabio M. Costa: (http://github.com/fabiomcosta)
+credits:
+- Olmo Maldonado (key path as string idea)
+provides:
+- Array.sortBy
+...
+*/
+
+(function(){
+
+	var keyPaths = [];
+
+	var saveKeyPath = function(path) {
+		keyPaths.push({
+			sign: (path[0] === '+' || path[0] === '-')? parseInt(path.shift()+1) : 1,
+			path: path
+		});
+	};
+
+	var valueOf = function(object, path) {
+		var ptr = object;
+		for (var i=0,l=path.length; i<l; i++) ptr = ptr[path[i]];
+		return ptr;
+	};
+
+	var comparer = function(a, b) {
+		for (var i = 0, l = keyPaths.length; i < l; i++) {
+			aVal = valueOf(a, keyPaths[i].path);
+			bVal = valueOf(b, keyPaths[i].path);
+			if (aVal > bVal) return keyPaths[i].sign;
+			if (aVal < bVal) return -keyPaths[i].sign;
+		}
+		return 0;
+	};
+
+	Array.prototype.sortBy = function() {
+		keyPaths = [];
+		for (var i=0,l=arguments.length; i<l; i++) {
+			switch (typeof(arguments[i])) {
+				case "object": saveKeyPath(arguments[i]); break;
+				case "string": saveKeyPath(arguments[i].match(/[+-]|[^.]+/g)); break;
+			}
+		}
+		return this.sort(comparer);
+	};
+
+})();
+    </script>
+    <script>
       function haversine() {
         var radians = Array.prototype.map.call(arguments, function(deg) { return deg/180.0 * Math.PI; });
         var lat1 = radians[0], lon1 = radians[1], lat2 = radians[2], lon2 = radians[3];
@@ -190,31 +202,18 @@
         if ("geolocation" in navigator) {
           /* geolocation is available */
           navigator.geolocation.getCurrentPosition(function(position) {
-            var lat = position.coords.latitude
-              , lon = position.coords.longitude
-              ;
-
-            var points = featureLayer.getGeoJSON().features.map(function (feature) {
-                var _lat = feature.geometry.coordinates[1]
-                  , _lon = feature.geometry.coordinates[0]
-                  ;
-                return [feature.geometry.coordinates[0], feature.geometry.coordinates[1], haversine(lat, lon, _lat, _lon)]
-              })
-              .sort(function (a, b) {
-                return a[2] > b[2]
-              })
-
-            function _bounds () {
-              for (var i=0;i<points.length;i++) {
-                var hav = points[i][2]
-                if (i > 10 && hav > .1) {
-                  return [points[i][1], points[i][0]]
-                }
-              }
-            }
-
-            map.fitBounds([[lat, lon], _bounds()])
-            map.setView([lat, lon], map.getZoom()-1)
+            var lat        = position.coords.latitude
+            var lon        = position.coords.longitude
+            var sideEffect = {dist: 100000, point: null}
+    
+            var points = featureLayer.getGeoJSON().features.sortBy(function (feature) {
+              var _lat = feature.geometry.coordinates[1]
+              var _lon = feature.geometry.coordinates[0]
+              var dist = haversine(lat, lon, _lat, _lon)
+              return dist
+            })
+            var p = points[0]
+            map.fitBounds([[lat, lon], p.geometry.coordinates])
           })
         }
       })
