header
    background-color $node-gray
    text-align center

    > .container
        overflow visible

    li
        position relative
<<<<<<< HEAD
        padding-bottom 12px;

        &.active:after
            top 100%
            left 50%
            border solid rgba(0, 0, 0, 0)
            content " "
            height 0
            width 0
            position absolute
            pointer-events none
            border-color rgba(3, 3, 0, 0)
            border-top-color $node-gray
            border-width $border-width
            margin-left -($border-width/2)px
            z-index -3

        &.active:first-child:after
            margin-left -($border-width)px

        > .dropdown
            display inline-block
            position absolute
            z-index -2
            left 0
            top -200%
            background-color $node-gray
            transition top 0.2s ease-out

            > a
                display block
                padding 5px 10px
                white-space nowrap

        &:hover > .dropdown
            top 100%


    a,
    a:link,
    a:active
        padding 0 8px
        text-transform uppercase
        font-size 14px
        // the header css apparently disobeys cascading rules, so, !important.
        color #ccc !important

    a:hover
        background-color transparent
        text-decoration underline
=======

    nav
        a,
        a:link,
        a:active
            padding 0 8px
            text-transform uppercase
            font-size 14px
            color #ccc !important

        a:hover
            background-color transparent
            text-decoration underline

@media screen and (min-width: 481px)
    header
        li
            $border-width = 14px
            padding-bottom 12px;

            &.active:after
                top 100%
                left 50%
                border solid rgba(0, 0, 0, 0)
                content " "
                height 0
                width 0
                position absolute
                pointer-events none
                border-color rgba(3, 3, 0, 0)
                border-top-color $node-gray
                border-width $border-width
                margin-left -($border-width/2)px

            &.active:first-child:after
                margin-left -($border-width)px

        a,
        a:link,
        a:active
            padding 0 8px

@media screen and (max-width: 480px)
    header
        li
            width 50%
            float left
            padding 0
            margin 0
        a,
        a:link,
        a:active
            padding 0
>>>>>>> d2a0cffe

#logo
    display block
    border none

<<<<<<< HEAD
#logo img
    width 182px

.header-raise
    z-index 50
    position relative
=======
    &:hover
        background-color transparent
        text-decoration underline

    img
        display block
        margin .5em auto 1em auto
        border none
>>>>>>> d2a0cffe
<|MERGE_RESOLUTION|>--- conflicted
+++ resolved
@@ -7,7 +7,24 @@
 
     li
         position relative
-<<<<<<< HEAD
+
+    nav
+        a,
+        a:link,
+        a:active
+            padding 0 8px
+            text-transform uppercase
+            font-size 14px
+            color #ccc !important
+
+        a:hover
+            background-color transparent
+            text-decoration underline
+
+@media screen and (min-width: 481px)
+    header
+        li
+        $border-width = 14px
         padding-bottom 12px;
 
         &.active:after
@@ -50,56 +67,6 @@
     a:link,
     a:active
         padding 0 8px
-        text-transform uppercase
-        font-size 14px
-        // the header css apparently disobeys cascading rules, so, !important.
-        color #ccc !important
-
-    a:hover
-        background-color transparent
-        text-decoration underline
-=======
-
-    nav
-        a,
-        a:link,
-        a:active
-            padding 0 8px
-            text-transform uppercase
-            font-size 14px
-            color #ccc !important
-
-        a:hover
-            background-color transparent
-            text-decoration underline
-
-@media screen and (min-width: 481px)
-    header
-        li
-            $border-width = 14px
-            padding-bottom 12px;
-
-            &.active:after
-                top 100%
-                left 50%
-                border solid rgba(0, 0, 0, 0)
-                content " "
-                height 0
-                width 0
-                position absolute
-                pointer-events none
-                border-color rgba(3, 3, 0, 0)
-                border-top-color $node-gray
-                border-width $border-width
-                margin-left -($border-width/2)px
-
-            &.active:first-child:after
-                margin-left -($border-width)px
-
-        a,
-        a:link,
-        a:active
-            padding 0 8px
 
 @media screen and (max-width: 480px)
     header
@@ -112,20 +79,11 @@
         a:link,
         a:active
             padding 0
->>>>>>> d2a0cffe
 
 #logo
     display block
     border none
 
-<<<<<<< HEAD
-#logo img
-    width 182px
-
-.header-raise
-    z-index 50
-    position relative
-=======
     &:hover
         background-color transparent
         text-decoration underline
@@ -134,4 +92,7 @@
         display block
         margin .5em auto 1em auto
         border none
->>>>>>> d2a0cffe
+        
+.header-raise
+    z-index 50
+    position relative