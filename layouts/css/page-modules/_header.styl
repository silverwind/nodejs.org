header
    // display flex
    background-color $node-gray
    text-align center

    > .container
        overflow visible

    li
        position relative

<<<<<<< HEAD
    nav
        a,
        a:link,
        a:active
            padding 0 8px
            text-transform uppercase
            font-size 14px
            color #ccc

        a:hover
            background-color transparent
            text-decoration underline
=======
    a,
    a:link,
    a:active
        text-transform uppercase
        font-size 14px
        // the header css apparently disobeys cascading rules, so, !important.
        color #ccc !important

    a:hover
        background-color transparent
        text-decoration underline
>>>>>>> 0f5f01b5


@media screen and (min-width: 481px)
    header
        li
            $border-width = 14px
            padding-bottom 12px;

            &.active:after
                top 100%
                left 50%
                border solid rgba(0, 0, 0, 0)
                content " "
                height 0
                width 0
                position absolute
                pointer-events none
                border-color rgba(3, 3, 0, 0)
                border-top-color $node-gray
                border-width $border-width
                margin-left -($border-width/2)px

            &.active:first-child:after
                margin-left -($border-width)px

        a,
        a:link,
        a:active
            padding 0 8px

@media screen and (max-width: 480px)
    header
        li
            width 50%
            float left
            padding 0
            margin 0
        a,
        a:link,
        a:active
            padding 0

#logo
    display block
    width 9em
    margin .5em auto 1em auto
    border none

    &:hover
        background-color transparent
        text-decoration underline

    img
        display block<|MERGE_RESOLUTION|>--- conflicted
+++ resolved
@@ -9,7 +9,6 @@
     li
         position relative
 
-<<<<<<< HEAD
     nav
         a,
         a:link,
@@ -17,25 +16,11 @@
             padding 0 8px
             text-transform uppercase
             font-size 14px
-            color #ccc
+            color #ccc !important
 
         a:hover
             background-color transparent
             text-decoration underline
-=======
-    a,
-    a:link,
-    a:active
-        text-transform uppercase
-        font-size 14px
-        // the header css apparently disobeys cascading rules, so, !important.
-        color #ccc !important
-
-    a:hover
-        background-color transparent
-        text-decoration underline
->>>>>>> 0f5f01b5
-
 
 @media screen and (min-width: 481px)
     header
